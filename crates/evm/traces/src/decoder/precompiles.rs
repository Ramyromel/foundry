--- conflicted
+++ resolved
@@ -74,17 +74,7 @@
         0x00 | 0x0b.. => unreachable!(),
     };
 
-    // TODO: Other chain precompiles
-<<<<<<< HEAD
     Some(("PRECOMPILES".into(), DecodedCallData { signature: signature.to_string(), args }))
-=======
-
-    trace!(?signature, ?args, "decoded precompile call");
-    trace.data = TraceCallData::Decoded { signature: signature.to_string(), args };
-    trace.label = Some("PRECOMPILES".into());
-
-    true
->>>>>>> cdbaf9dd
 }
 
 // Note: we use the ABI decoder, but this is not necessarily ABI-encoded data. It's just a
