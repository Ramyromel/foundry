//! tests for `eth_getProof`

use crate::proof::eip1186::verify_proof;
use alloy_rpc_types::EIP1186AccountProofResponse;
use anvil::{spawn, NodeConfig};
use anvil_core::eth::{
    proof::BasicAccount,
    trie::ExtensionLayout,
};
use ethers::{
    abi::ethereum_types::BigEndianHash,
    types::{Address, H256, U256},
    utils::{keccak256, rlp},
};
use foundry_common::types::ToEthers;
use foundry_evm::revm::primitives::KECCAK_EMPTY;
<<<<<<< HEAD
use foundry_utils::types::{ToEthers, ToAlloy};
=======
>>>>>>> f0166ccf

mod eip1186;

#[tokio::test(flavor = "multi_thread")]
async fn can_get_proof() {
    let (api, _handle) = spawn(NodeConfig::test()).await;

    let acc: Address = "0xaaaf5374fce5edbc8e2a8697c15331677e6ebaaa".parse().unwrap();

    let key = U256::zero();
    let value = U256::one();

    api.anvil_set_storage_at(acc.to_alloy(), key.to_alloy(), H256::from_uint(&value).to_alloy()).await.unwrap();

    let proof: EIP1186AccountProofResponse = api.get_proof(acc.to_alloy(), vec![H256::from_uint(&key).to_alloy()], None).await.unwrap();

    let account = BasicAccount {
        nonce: 0.into(),
        balance: 0.into(),
        storage_root: proof.storage_hash.to_ethers(),
        code_hash: KECCAK_EMPTY.to_ethers(),
    };

    let rlp_account = rlp::encode(&account);

    let root: H256 = api.state_root().await.unwrap().to_ethers();
    let acc_proof: Vec<Vec<u8>> = proof
        .account_proof
        .into_iter()
        .map(|node| rlp::decode::<Vec<u8>>(&node).unwrap())
        .collect();

    verify_proof::<ExtensionLayout>(
        &root.0,
        &acc_proof,
        &keccak256(acc.as_bytes())[..],
        Some(rlp_account.as_ref()),
    )
    .unwrap();

    assert_eq!(proof.storage_proof.len(), 1);
    let expected_value = rlp::encode(&value);
    let proof = proof.storage_proof[0].clone();
    let storage_proof: Vec<Vec<u8>> =
        proof.proof.into_iter().map(|node| rlp::decode::<Vec<u8>>(&node).unwrap()).collect();
    let key = H256::from(keccak256(proof.key.0.0));
    verify_proof::<ExtensionLayout>(
        &account.storage_root.0,
        &storage_proof,
        key.as_bytes(),
        Some(expected_value.as_ref()),
    )
    .unwrap();
}

#[tokio::test(flavor = "multi_thread")]
async fn can_get_random_account_proofs() {
    let (api, _handle) = spawn(NodeConfig::test()).await;

    for acc in std::iter::repeat_with(Address::random).take(10) {
        let _ = api
            .get_proof(acc.to_alloy(), Vec::new(), None)
            .await
            .unwrap_or_else(|_| panic!("Failed to get proof for {acc:?}"));
    }
}<|MERGE_RESOLUTION|>--- conflicted
+++ resolved
@@ -12,12 +12,8 @@
     types::{Address, H256, U256},
     utils::{keccak256, rlp},
 };
-use foundry_common::types::ToEthers;
 use foundry_evm::revm::primitives::KECCAK_EMPTY;
-<<<<<<< HEAD
-use foundry_utils::types::{ToEthers, ToAlloy};
-=======
->>>>>>> f0166ccf
+use foundry_common::types::{ToEthers, ToAlloy};
 
 mod eip1186;
 
