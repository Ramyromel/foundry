--- conflicted
+++ resolved
@@ -1,13 +1,10 @@
-<<<<<<< HEAD
 // TODO
 #![allow(clippy::disallowed_macros)]
 
-=======
 #[macro_use]
 extern crate tracing;
 
 use alloy_primitives::{keccak256, Address, B256};
->>>>>>> 120ae66d
 use cast::{Cast, SimpleCast};
 use clap::{CommandFactory, Parser};
 use clap_complete::generate;
@@ -23,11 +20,8 @@
         decode_calldata, decode_event_topic, decode_function_selector, import_selectors,
         parse_signatures, pretty_calldata, ParsedSignatures, SelectorImportData,
     },
-<<<<<<< HEAD
     stdin,
-=======
     types::{ToAlloy, ToEthers},
->>>>>>> 120ae66d
 };
 use foundry_config::Config;
 use std::time::Instant;
@@ -41,7 +35,6 @@
 use opts::{Opts, Subcommands, ToBaseArgs};
 
 #[tokio::main]
-<<<<<<< HEAD
 async fn main() {
     if let Err(err) = run().await {
         let _ = foundry_common::Shell::get().error(&err);
@@ -50,13 +43,8 @@
 }
 
 async fn run() -> Result<()> {
-    utils::load_dotenv();
-    handler::install();
-=======
-async fn main() -> Result<()> {
     handler::install()?;
     utils::load_dotenv();
->>>>>>> 120ae66d
     utils::subscriber();
     utils::enable_paint();
 
