use super::{install, test::TestArgs};
use alloy_primitives::{map::HashMap, Address, Bytes, U256};
use clap::{Parser, ValueEnum, ValueHint};
use eyre::{Context, Result};
use forge::{
    coverage::{
        analysis::{SourceAnalysis, SourceAnalyzer, SourceFile, SourceFiles, SourceIdentifier},
        anchors::find_anchors,
        BytecodeReporter, ContractId, CoverageReport, CoverageReporter, DebugReporter, ItemAnchor,
        LcovReporter, SummaryReporter,
    },
    opts::EvmOpts,
    utils::IcPcMap,
    MultiContractRunnerBuilder, TestOptions,
};
use foundry_cli::utils::{LoadConfig, STATIC_FUZZ_SEED};
use foundry_common::{compile::ProjectCompiler, fs};
use foundry_compilers::{
    artifacts::{
        sourcemap::SourceMap, CompactBytecode, CompactDeployedBytecode, SolcLanguage, Source,
    },
    Artifact, ArtifactId, Project, ProjectCompileOutput,
};
use foundry_config::{Config, SolcReq};
use rayon::prelude::*;
use semver::Version;
use std::{
<<<<<<< HEAD
    borrow::Cow,
=======
    io,
>>>>>>> c4d81b9f
    path::{Path, PathBuf},
    sync::Arc,
};

// Loads project's figment and merges the build cli arguments into it
foundry_config::impl_figment_convert!(CoverageArgs, test);

/// CLI arguments for `forge coverage`.
#[derive(Clone, Debug, Parser)]
pub struct CoverageArgs {
    /// The report type to use for coverage.
    ///
    /// This flag can be used multiple times.
    #[arg(long, value_enum, default_value = "summary")]
    report: Vec<CoverageReportKind>,

    /// Enable viaIR with minimum optimization
    ///
    /// This can fix most of the "stack too deep" errors while resulting a
    /// relatively accurate source map.
    #[arg(long)]
    ir_minimum: bool,

    /// The path to output the report.
    ///
    /// If not specified, the report will be stored in the root of the project.
    #[arg(
        long,
        short,
        value_hint = ValueHint::FilePath,
        value_name = "PATH"
    )]
    report_file: Option<PathBuf>,

    /// Whether to include libraries in the coverage report.
    #[arg(long)]
    include_libs: bool,

    #[command(flatten)]
    test: TestArgs,
}

impl CoverageArgs {
    pub async fn run(self) -> Result<()> {
        let (mut config, evm_opts) = self.load_config_and_evm_opts_emit_warnings()?;

        // install missing dependencies
        if install::install_missing_dependencies(&mut config) && config.auto_detect_remappings {
            // need to re-configure here to also catch additional remappings
            config = self.load_config();
        }

        // Set fuzz seed so coverage reports are deterministic
        config.fuzz.seed = Some(U256::from_be_bytes(STATIC_FUZZ_SEED));

        // Coverage analysis requires the Solc AST output.
        config.ast = true;

        let (project, output) = self.build(&config)?;
        sh_println!("Analysing contracts...")?;
        let report = self.prepare(&project, &output)?;

        sh_println!("Running tests...")?;
        self.collect(project, &output, report, Arc::new(config), evm_opts).await
    }

    /// Builds the project.
    fn build(&self, config: &Config) -> Result<(Project, ProjectCompileOutput)> {
        // Set up the project
        let mut project = config.create_project(config.cache, false)?;

        // Set a different artifacts path for coverage. `out/coverage`.
        // This is done to avoid overwriting the artifacts of the main build that maybe built with
        // different optimizer settings or --via-ir. Optimizer settings are disabled for
        // coverage builds.
        let coverage_artifacts_path = project.artifacts_path().join("coverage");
        project.paths.artifacts = coverage_artifacts_path.clone();
        project.paths.build_infos = coverage_artifacts_path.join("build-info");

        // Set a different compiler cache path for coverage. `cache/coverage`.
        let cache_file = project
            .paths
            .cache
            .components()
            .last()
            .ok_or_else(|| eyre::eyre!("Cache path is empty"))?;

        let cache_dir =
            project.paths.cache.parent().ok_or_else(|| eyre::eyre!("Cache path is empty"))?;
        project.paths.cache = cache_dir.join("coverage").join(cache_file);

        if self.ir_minimum {
            // print warning message
            sh_warn!("{}", concat!(
                "`--ir-minimum` enables viaIR with minimum optimization, \
                 which can result in inaccurate source mappings.\n",
                "Only use this flag as a workaround if you are experiencing \"stack too deep\" errors.\n",
                "Note that \"viaIR\" is production ready since Solidity 0.8.13 and above.\n",
                "See more: https://github.com/foundry-rs/foundry/issues/3357",
            ))?;

            // Enable viaIR with minimum optimization
            // https://github.com/ethereum/solidity/issues/12533#issuecomment-1013073350
            // And also in new releases of solidity:
            // https://github.com/ethereum/solidity/issues/13972#issuecomment-1628632202
            project.settings.solc.settings =
                project.settings.solc.settings.with_via_ir_minimum_optimization();
            let version = if let Some(SolcReq::Version(version)) = &config.solc {
                version
            } else {
                // Sanitize settings for solc 0.8.4 if version cannot be detected.
                // See <https://github.com/foundry-rs/foundry/issues/9322>.
                &Version::new(0, 8, 4)
            };
            project.settings.solc.settings.sanitize(version, SolcLanguage::Solidity);
        } else {
            project.settings.solc.optimizer.disable();
            project.settings.solc.optimizer.runs = None;
            project.settings.solc.optimizer.details = None;
            project.settings.solc.via_ir = None;
        }

        sh_warn!("optimizer settings have been disabled for accurate coverage reports")?;

        let output = ProjectCompiler::default()
            .compile(&project)?
            .with_stripped_file_prefixes(project.root());

        Ok((project, output))
    }

    /// Builds the coverage report.
    #[instrument(name = "prepare", skip_all)]
    fn prepare(&self, project: &Project, output: &ProjectCompileOutput) -> Result<CoverageReport> {
        let mut report = CoverageReport::default();
        // Collect source files.
        let project_paths = &project.paths;

        let mut versioned_sources = HashMap::<Version, SourceFiles<'_>>::default();
        // Account cached and freshly compiled sources
        for (id, artifact) in output.artifact_ids() {
            // Filter out dependencies
            if !self.include_libs && project_paths.has_library_ancestor(&id.source) {
                continue;
            }

            let build_id = id.build_id;
            let source_file = if let Some(source_file) = artifact.source_file() {
                source_file
            } else {
                sh_warn!("ast source file not found for {}", id.source.display())?;
                continue;
            };

            let identifier = SourceIdentifier::new(source_file.id as usize, build_id.clone());
            report.add_source(id.version.clone(), identifier.clone(), id.source.clone());

            if let Some(ast) = source_file.ast {
                let file = project_paths.root.join(id.source);
                trace!(root=?project_paths.root, ?file, "reading source file");

                let source = SourceFile {
<<<<<<< HEAD
                    ast: Cow::Owned(ast),
                    source: fs::read_to_string(&file)
=======
                    ast,
                    source: Source::read(&file)
>>>>>>> c4d81b9f
                        .wrap_err("Could not read source code for analysis")?,
                };

                versioned_sources.entry(id.version).or_default().sources.insert(identifier, source);
            }
        }

        // Get source maps and bytecodes
        let artifacts: Vec<ArtifactData> = output
            .artifact_ids()
            .par_bridge()
            .filter_map(|(id, artifact)| {
                let source_id = report.get_source_id(id.version.clone(), id.source.clone())?;
                ArtifactData::new(&id, source_id, artifact)
            })
            .collect();

        for (_version, sources) in versioned_sources {
            // Add coverage items
            let source_analysis = SourceAnalyzer::new(&sources).analyze()?;

            // Build helper mapping used by `find_anchors`
            let mut items_by_source_id = HashMap::<_, Vec<_>>::with_capacity_and_hasher(
                source_analysis.items.len(),
                Default::default(),
            );

            for (item_id, item) in source_analysis.items.iter().enumerate() {
                items_by_source_id.entry(item.loc.source_id.clone()).or_default().push(item_id);
            }

            let anchors = artifacts
                .par_iter()
                .filter(|artifact| sources.sources.contains_key(&artifact.contract_id.source_id))
                .map(|artifact| {
                    let creation_code_anchors = artifact.creation.find_anchors(
                        &source_analysis,
                        &items_by_source_id,
                        &artifact.contract_id.source_id,
                    );
                    let deployed_code_anchors = artifact.deployed.find_anchors(
                        &source_analysis,
                        &items_by_source_id,
                        &artifact.contract_id.source_id,
                    );
                    (artifact.contract_id.clone(), (creation_code_anchors, deployed_code_anchors))
                })
                .collect::<Vec<_>>();

            report.add_anchors(anchors);
            report.add_items(source_analysis.items);
        }

        report.add_source_maps(artifacts.into_iter().map(|artifact| {
            (artifact.contract_id, (artifact.creation.source_map, artifact.deployed.source_map))
        }));

        Ok(report)
    }

    /// Runs tests, collects coverage data and generates the final report.
    async fn collect(
        self,
        project: Project,
        output: &ProjectCompileOutput,
        mut report: CoverageReport,
        config: Arc<Config>,
        evm_opts: EvmOpts,
    ) -> Result<()> {
        let root = project.paths.root;
        let verbosity = evm_opts.verbosity;

        // Build the contract runner
        let env = evm_opts.evm_env().await?;
        let runner = MultiContractRunnerBuilder::new(config.clone())
            .initial_balance(evm_opts.initial_balance)
            .evm_spec(config.evm_spec_id())
            .sender(evm_opts.sender)
            .with_fork(evm_opts.get_fork(&config, env.clone()))
            .with_test_options(TestOptions::new(output, config.clone())?)
            .set_coverage(true)
            .build(&root, output, env, evm_opts)?;

        let known_contracts = runner.known_contracts.clone();

        let filter = self.test.filter(&config);
        let outcome =
            self.test.run_tests(runner, config.clone(), verbosity, &filter, output).await?;

        outcome.ensure_ok(false)?;

        // Add hit data to the coverage report
        let data = outcome.results.iter().flat_map(|(_, suite)| {
            let mut hits = Vec::new();
            for result in suite.test_results.values() {
                let Some(hit_maps) = result.coverage.as_ref() else { continue };
                for map in hit_maps.0.values() {
                    if let Some((id, _)) = known_contracts.find_by_deployed_code(&map.bytecode) {
                        hits.push((id, map, true));
                    } else if let Some((id, _)) =
                        known_contracts.find_by_creation_code(&map.bytecode)
                    {
                        hits.push((id, map, false));
                    }
                }
            }
            hits
        });

        for (artifact_id, map, is_deployed_code) in data {
            if let Some(source_id) =
                report.get_source_id(artifact_id.version.clone(), artifact_id.source.clone())
            {
                report.add_hit_map(
                    &ContractId {
                        source_id: SourceIdentifier::new(
                            source_id.source_id,
                            artifact_id.build_id.clone(),
                        ),
                        contract_name: artifact_id.name.as_str().into(),
                    },
                    map,
                    is_deployed_code,
                )?;
            }
        }

        // Filter out ignored sources from the report
        let file_pattern = filter.args().coverage_pattern_inverse.as_ref();
        let file_root = &filter.paths().root;
        report.filter_out_ignored_sources(|path: &Path| {
            file_pattern.map_or(true, |re| {
                !re.is_match(&path.strip_prefix(file_root).unwrap_or(path).to_string_lossy())
            })
        });

        // Output final report
        for report_kind in self.report {
            match report_kind {
                CoverageReportKind::Summary => SummaryReporter::default().report(&report),
                CoverageReportKind::Lcov => {
                    let path =
                        root.join(self.report_file.as_deref().unwrap_or("lcov.info".as_ref()));
                    let mut file = io::BufWriter::new(fs::create_file(path)?);
                    LcovReporter::new(&mut file).report(&report)
                }
                CoverageReportKind::Bytecode => {
                    let destdir = root.join("bytecode-coverage");
                    fs::create_dir_all(&destdir)?;
                    BytecodeReporter::new(root.clone(), destdir).report(&report)
                }
                CoverageReportKind::Debug => DebugReporter.report(&report),
            }?;
        }
        Ok(())
    }
}

/// Coverage reports to generate.
#[derive(Clone, Debug, Default, ValueEnum)]
pub enum CoverageReportKind {
    #[default]
    Summary,
    Lcov,
    Debug,
    Bytecode,
}

/// Helper function that will link references in unlinked bytecode to the 0 address.
///
/// This is needed in order to analyze the bytecode for contracts that use libraries.
fn dummy_link_bytecode(mut obj: CompactBytecode) -> Option<Bytes> {
    let link_references = obj.link_references.clone();
    for (file, libraries) in link_references {
        for library in libraries.keys() {
            obj.link(&file, library, Address::ZERO);
        }
    }

    obj.object.resolve();
    obj.object.into_bytes()
}

/// Helper function that will link references in unlinked bytecode to the 0 address.
///
/// This is needed in order to analyze the bytecode for contracts that use libraries.
fn dummy_link_deployed_bytecode(obj: CompactDeployedBytecode) -> Option<Bytes> {
    obj.bytecode.and_then(dummy_link_bytecode)
}

pub struct ArtifactData {
    pub contract_id: ContractId,
    pub creation: BytecodeData,
    pub deployed: BytecodeData,
}

impl ArtifactData {
    pub fn new(
        id: &ArtifactId,
        source_id: SourceIdentifier,
        artifact: &impl Artifact,
    ) -> Option<Self> {
        Some(Self {
            contract_id: ContractId { source_id, contract_name: id.name.as_str().into() },
            creation: BytecodeData::new(
                artifact.get_source_map()?.ok()?,
                artifact
                    .get_bytecode()
                    .and_then(|bytecode| dummy_link_bytecode(bytecode.into_owned()))?,
            ),
            deployed: BytecodeData::new(
                artifact.get_source_map_deployed()?.ok()?,
                artifact
                    .get_deployed_bytecode()
                    .and_then(|bytecode| dummy_link_deployed_bytecode(bytecode.into_owned()))?,
            ),
        })
    }
}

pub struct BytecodeData {
    source_map: SourceMap,
    bytecode: Bytes,
    /// The instruction counter to program counter mapping.
    ///
    /// The source maps are indexed by *instruction counters*, which are the indexes of
    /// instructions in the bytecode *minus any push bytes*.
    ///
    /// Since our coverage inspector collects hit data using program counters, the anchors
    /// also need to be based on program counters.
    ic_pc_map: IcPcMap,
}

impl BytecodeData {
    fn new(source_map: SourceMap, bytecode: Bytes) -> Self {
        let ic_pc_map = IcPcMap::new(&bytecode);
        Self { source_map, bytecode, ic_pc_map }
    }

    pub fn find_anchors(
        &self,
        source_analysis: &SourceAnalysis,
        items_by_source_id: &HashMap<SourceIdentifier, Vec<usize>>,
        source_id: &SourceIdentifier,
    ) -> Vec<ItemAnchor> {
        find_anchors(
            &self.bytecode,
            &self.source_map,
            &self.ic_pc_map,
            &source_analysis.items,
            items_by_source_id,
            source_id,
        )
    }
}<|MERGE_RESOLUTION|>--- conflicted
+++ resolved
@@ -25,11 +25,8 @@
 use rayon::prelude::*;
 use semver::Version;
 use std::{
-<<<<<<< HEAD
     borrow::Cow,
-=======
     io,
->>>>>>> c4d81b9f
     path::{Path, PathBuf},
     sync::Arc,
 };
@@ -192,13 +189,8 @@
                 trace!(root=?project_paths.root, ?file, "reading source file");
 
                 let source = SourceFile {
-<<<<<<< HEAD
                     ast: Cow::Owned(ast),
-                    source: fs::read_to_string(&file)
-=======
-                    ast,
                     source: Source::read(&file)
->>>>>>> c4d81b9f
                         .wrap_err("Could not read source code for analysis")?,
                 };
 
