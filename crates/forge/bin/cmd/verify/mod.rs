use super::retry::RetryArgs;
use alloy_primitives::Address;
use clap::{Parser, ValueHint};
use eyre::Result;
use foundry_cli::{opts::EtherscanOpts, utils::LoadConfig};
use foundry_compilers::info::ContractInfo;
use foundry_config::{figment, impl_figment_convert, impl_figment_convert_cast, Config};
use provider::VerificationProviderType;
use reqwest::Url;
use std::path::PathBuf;

mod etherscan;
use etherscan::EtherscanVerificationProvider;

pub mod provider;
use provider::VerificationProvider;

mod sourcify;

/// Verification provider arguments
#[derive(Debug, Clone, Parser)]
pub struct VerifierArgs {
    /// The contract verification provider to use.
    #[clap(long, help_heading = "Verifier options", default_value = "etherscan", value_enum)]
    pub verifier: VerificationProviderType,

    /// The verifier URL, if using a custom provider
    #[clap(long, help_heading = "Verifier options", env = "VERIFIER_URL")]
    pub verifier_url: Option<String>,
}

impl Default for VerifierArgs {
    fn default() -> Self {
        VerifierArgs { verifier: VerificationProviderType::Etherscan, verifier_url: None }
    }
}

/// CLI arguments for `forge verify`.
#[derive(Debug, Clone, Parser)]
pub struct VerifyArgs {
    /// The address of the contract to verify.
    pub address: Address,

    /// The contract identifier in the form `<path>:<contractname>`.
    pub contract: ContractInfo,

    /// The ABI-encoded constructor arguments.
    #[clap(long, conflicts_with = "constructor_args_path", value_name = "ARGS")]
    pub constructor_args: Option<String>,

    /// The path to a file containing the constructor arguments.
    #[clap(long, value_hint = ValueHint::FilePath, value_name = "PATH")]
    pub constructor_args_path: Option<PathBuf>,

    /// The `solc` version to use to build the smart contract.
    #[clap(long, value_name = "VERSION")]
    pub compiler_version: Option<String>,

    /// The number of optimization runs used to build the smart contract.
    #[clap(long, visible_alias = "optimizer-runs", value_name = "NUM")]
    pub num_of_optimizations: Option<usize>,

    /// Flatten the source code before verifying.
    #[clap(long)]
    pub flatten: bool,

    /// Do not compile the flattened smart contract before verifying (if --flatten is passed).
    #[clap(short, long)]
    pub force: bool,

    /// Do not check if the contract is already verified before verifying.
    #[clap(long)]
    pub skip_is_verified_check: bool,

    /// Wait for verification result after submission.
    #[clap(long)]
    pub watch: bool,

    /// Set pre-linked libraries.
    #[clap(long, help_heading = "Linker options", env = "DAPP_LIBRARIES")]
    pub libraries: Vec<String>,

    /// The project's root path.
    ///
    /// By default root of the Git repository, if in one,
    /// or the current working directory.
    #[clap(long, value_hint = ValueHint::DirPath, value_name = "PATH")]
    pub root: Option<PathBuf>,

    /// Prints the standard json compiler input.
    ///
    /// The standard json compiler input can be used to manually submit contract verification in
    /// the browser.
    #[clap(long, conflicts_with = "flatten")]
    pub show_standard_json_input: bool,

    #[clap(flatten)]
    pub etherscan: EtherscanOpts,

    #[clap(flatten)]
    pub retry: RetryArgs,

    #[clap(flatten)]
    pub verifier: VerifierArgs,
}

impl_figment_convert!(VerifyArgs);

impl figment::Provider for VerifyArgs {
    fn metadata(&self) -> figment::Metadata {
        figment::Metadata::named("Verify Provider")
    }
    fn data(
        &self,
    ) -> Result<figment::value::Map<figment::Profile, figment::value::Dict>, figment::Error> {
        let mut dict = self.etherscan.dict();
        if let Some(root) = self.root.as_ref() {
            dict.insert("root".to_string(), figment::value::Value::serialize(root)?);
        }
        if let Some(optimizer_runs) = self.num_of_optimizations {
            dict.insert("optimizer".to_string(), figment::value::Value::serialize(true)?);
            dict.insert(
                "optimizer_runs".to_string(),
                figment::value::Value::serialize(optimizer_runs)?,
            );
        }
        Ok(figment::value::Map::from([(Config::selected_profile(), dict)]))
    }
}

impl VerifyArgs {
    /// Run the verify command to submit the contract's source code for verification on etherscan
    pub async fn run(mut self) -> Result<()> {
        let config = self.load_config_emit_warnings();
        let chain = config.chain.unwrap_or_default();
        self.etherscan.chain = Some(chain);
        self.etherscan.key = config.get_etherscan_config_with_chain(Some(chain))?.map(|c| c.key);

        if self.show_standard_json_input {
            let args =
                EtherscanVerificationProvider::default().create_verify_request(&self, None).await?;
            return sh_println!("{}", args.source)
        }

        let verifier_url = self.verifier.verifier_url.clone();
<<<<<<< HEAD
        sh_println!("Start verifying contract `{:?}` deployed on {chain}", self.address)?;
=======
        println!("Start verifying contract `{}` deployed on {chain}", self.address);
>>>>>>> 120ae66d
        self.verifier.verifier.client(&self.etherscan.key)?.verify(self).await.map_err(|err| {
            if let Some(verifier_url) = verifier_url {
                 match Url::parse(&verifier_url) {
                    Ok(url) => {
                        if is_host_only(&url) {
                            return err.wrap_err(format!(
                                "Provided URL `{verifier_url}` is host only.\nDid you mean to use the API endpoint`{verifier_url}/api`?"
                            ))
                        }
                    }
                    Err(url_err) => {
                        return err.wrap_err(format!(
                            "Invalid URL {verifier_url} provided: {url_err}"
                        ))
                    }
                }
            }

            err
        })
    }

    /// Returns the configured verification provider
    pub fn verification_provider(&self) -> Result<Box<dyn VerificationProvider>> {
        self.verifier.verifier.client(&self.etherscan.key)
    }
}

/// Check verification status arguments
#[derive(Debug, Clone, Parser)]
pub struct VerifyCheckArgs {
    /// The verification ID.
    ///
    /// For Etherscan - Submission GUID.
    ///
    /// For Sourcify - Contract Address.
    id: String,

    #[clap(flatten)]
    retry: RetryArgs,

    #[clap(flatten)]
    etherscan: EtherscanOpts,

    #[clap(flatten)]
    verifier: VerifierArgs,
}

impl_figment_convert_cast!(VerifyCheckArgs);

impl VerifyCheckArgs {
    /// Run the verify command to submit the contract's source code for verification on etherscan
    pub async fn run(self) -> Result<()> {
        sh_println!(
            "Checking verification status on {}",
            self.etherscan.chain.unwrap_or_default()
        )?;
        self.verifier.verifier.client(&self.etherscan.key)?.check(self).await
    }
}

impl figment::Provider for VerifyCheckArgs {
    fn metadata(&self) -> figment::Metadata {
        figment::Metadata::named("Verify Check Provider")
    }

    fn data(
        &self,
    ) -> Result<figment::value::Map<figment::Profile, figment::value::Dict>, figment::Error> {
        self.etherscan.data()
    }
}

/// Returns `true` if the URL only consists of host.
///
/// This is used to check user input url for missing /api path
#[inline]
fn is_host_only(url: &Url) -> bool {
    matches!(url.path(), "/" | "")
}

#[cfg(test)]
mod tests {
    use super::*;

    #[test]
    fn test_host_only() {
        assert!(!is_host_only(&Url::parse("https://blockscout.net/api").unwrap()));
        assert!(is_host_only(&Url::parse("https://blockscout.net/").unwrap()));
        assert!(is_host_only(&Url::parse("https://blockscout.net").unwrap()));
    }
}<|MERGE_RESOLUTION|>--- conflicted
+++ resolved
@@ -143,11 +143,7 @@
         }
 
         let verifier_url = self.verifier.verifier_url.clone();
-<<<<<<< HEAD
-        sh_println!("Start verifying contract `{:?}` deployed on {chain}", self.address)?;
-=======
-        println!("Start verifying contract `{}` deployed on {chain}", self.address);
->>>>>>> 120ae66d
+        sh_println!("Start verifying contract `{}` deployed on {chain}", self.address)?;
         self.verifier.verifier.client(&self.etherscan.key)?.verify(self).await.map_err(|err| {
             if let Some(verifier_url) = verifier_url {
                  match Url::parse(&verifier_url) {
